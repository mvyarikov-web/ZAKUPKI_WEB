--- conflicted
+++ resolved
@@ -21,7 +21,7 @@
         text = self._read_index(index_path)
         entries = self._parse_entries(text)
         results: List[Dict[str, Any]] = []
-<<<<<<< HEAD
+        copilot/fix-64f139d8-0d1c-4877-ae42-3cf7dabd01c6
         
         if exclude_mode:
             # Режим исключения: возвращаем файлы, которые НЕ содержат ни одного из ключевых слов
@@ -52,48 +52,48 @@
                     results.append({
                         "keyword": "",  # В режиме исключения нет конкретного ключевого слова
                         "position": 0,
-=======
-        # Разделители, которые иногда встречаются внутри слов при извлечении из PDF
-        # \u00A0 (NBSP), \u00AD (soft hyphen), \u200B (zero-width space), \uFEFF (BOM/ZWNBSP)
-        gap_class = r"[\s\u00A0\u00AD\u200B\uFEFF\-]*"
-        for entry in entries:
-            body = entry.get("body", "")
-            for kw in [k.strip() for k in keywords if k and k.strip()]:
-                if not kw:
-                    continue
-                
-                # Собираем все найденные позиции для дедупликации
-                found_positions = set()
-                
-                # 1) Прямое подстрочное совпадение
-                for m in re.finditer(re.escape(kw), body, flags=re.IGNORECASE):
-                    found_positions.add(m.start())
-                
-                # 2) Толерантное совпадение: допускаем разделители между буквами (актуально для PDF)
-                # Применяем только для коротких терминов (2..8), чтобы не раздувать шум
-                if 2 <= len(kw) <= 8:
-                    # Построим шаблон вида: з[gap]а[gap]х[gap]...
-                    parts = [re.escape(ch) for ch in kw]
-                    pattern = re.compile("".join([parts[0]] + [gap_class + p for p in parts[1:]]), re.IGNORECASE)
-                    for m in pattern.finditer(body):
-                        found_positions.add(m.start())
-                
-                # Добавляем результаты только для уникальных позиций
-                for pos in found_positions:
-                    start = max(0, pos - context)
-                    end = min(len(body), pos + len(kw) + context)
-                    snippet = body[start:end]
-                    results.append({
-                        "keyword": kw,
-                        "position": pos,
->>>>>>> a4185b07
+#=======
+#        # Разделители, которые иногда встречаются внутри слов при извлечении из PDF
+#        # \u00A0 (NBSP), \u00AD (soft hyphen), \u200B (zero-width space), \uFEFF (BOM/ZWNBSP)
+#        gap_class = r"[\s\u00A0\u00AD\u200B\uFEFF\-]*"
+#        for entry in entries:
+#            body = entry.get("body", "")
+#            for kw in [k.strip() for k in keywords if k and k.strip()]:
+#                if not kw:
+#                    continue
+#                
+#                # Собираем все найденные позиции для дедупликации
+#                found_positions = set()
+#                
+#                # 1) Прямое подстрочное совпадение
+#                for m in re.finditer(re.escape(kw), body, flags=re.IGNORECASE):
+#                    found_positions.add(m.start())
+#                
+#                # 2) Толерантное совпадение: допускаем разделители между буквами (актуально для PDF)
+#                # Применяем только для коротких терминов (2..8), чтобы не раздувать шум
+#                if 2 <= len(kw) <= 8:
+#                    # Построим шаблон вида: з[gap]а[gap]х[gap]...
+#                    parts = [re.escape(ch) for ch in kw]
+#                    pattern = re.compile("".join([parts[0]] + [gap_class + p for p in parts[1:]]), re.IGNORECASE)
+#                    for m in pattern.finditer(body):
+#                        found_positions.add(m.start())
+#                
+#                # Добавляем результаты только для уникальных позиций
+#                for pos in found_positions:
+#                    start = max(0, pos - context)
+#                    end = min(len(body), pos + len(kw) + context)
+#                    snippet = body[start:end]
+#                    results.append({
+#                        "keyword": kw,
+#                        "position": pos,
+#>>>>>>> main
                         "snippet": snippet,
                         "title": entry.get("title"),
                         "source": entry.get("source"),
                         "format": entry.get("format"),
                         "exclude_mode": True
                     })
-<<<<<<< HEAD
+
         else:
             # Обычный режим: ищем файлы, которые СОДЕРЖАТ ключевые слова
             # Разделители, которые иногда встречаются внутри слов при извлечении из PDF
@@ -135,8 +135,7 @@
                                 "source": entry.get("source"),
                                 "format": entry.get("format"),
                             })
-=======
->>>>>>> a4185b07
+
         # naive ranking: order by keyword then position
         results.sort(key=lambda r: (r.get("title") or "", r.get("keyword", "").lower(), r["position"]))
         log.info("Поиск завершён: найдено %d совпадений", len(results))
